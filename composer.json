--- conflicted
+++ resolved
@@ -31,13 +31,8 @@
     "captainhook/captainhook": "^5.19",
     "laravel/pint": "^1.13",
     "pestphp/pest": "^2.28",
-<<<<<<< HEAD
-    "rector/rector": "^0.18.12",
-    "symfony/var-dumper": "^7.0"
-=======
     "rector/rector": "^0.18 || ^0.19",
     "symfony/var-dumper": "^6.3"
->>>>>>> 6e5a1ba5
   },
   "minimum-stability": "dev",
   "prefer-stable": true,
